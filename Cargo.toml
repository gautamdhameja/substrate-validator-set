[package]
name = 'substrate-validator-set'
<<<<<<< HEAD
version = '4.0.0-dev'
=======
version = '3.0.0'
>>>>>>> 10b49743
authors = ['Gautam Dhameja <quasijatt@outlook.com>']
edition = '2018'
license = 'Apache-2.0'
repository = 'https://github.com/gautamdhameja/substrate-validator-set'

[dependencies.serde]
features = ['derive']
<<<<<<< HEAD
version = '1.0.126'
=======
version = '1.0.101'
optional = true
>>>>>>> 10b49743

[dependencies.sp-core]
default-features = false
git = 'https://github.com/paritytech/substrate.git'
<<<<<<< HEAD
=======
branch = 'frontier'
version = '3.0.0'
>>>>>>> 10b49743

[dependencies.sp-io]
default-features = false
git = 'https://github.com/paritytech/substrate.git'
<<<<<<< HEAD
=======
branch = 'frontier'
version = '3.0.0'
>>>>>>> 10b49743

[dependencies.sp-runtime]
default-features = false
git = 'https://github.com/paritytech/substrate.git'
<<<<<<< HEAD
=======
branch = 'frontier'
version = '3.0.0'
>>>>>>> 10b49743

[dependencies.sp-std]
default-features = false
git = 'https://github.com/paritytech/substrate.git'
<<<<<<< HEAD
=======
branch = 'frontier'
version = '3.0.0'
>>>>>>> 10b49743

[dependencies.codec]
default-features = false
features = ['derive']
package = 'parity-scale-codec'
version = '2.0.0'

[dependencies.frame-benchmarking]
default-features = false
git = 'https://github.com/paritytech/substrate.git'
optional = true
<<<<<<< HEAD
=======
branch = 'frontier'
version = '3.1.0'
>>>>>>> 10b49743

[dependencies.frame-support]
default-features = false
git = 'https://github.com/paritytech/substrate.git'
<<<<<<< HEAD
=======
branch = 'frontier'
version = '3.0.0'
>>>>>>> 10b49743

[dependencies.frame-system]
default-features = false
git = 'https://github.com/paritytech/substrate.git'
<<<<<<< HEAD
=======
branch = 'frontier'
version = '3.0.0'
>>>>>>> 10b49743

[dependencies.pallet-session]
default-features = false
git = 'https://github.com/paritytech/substrate.git'
<<<<<<< HEAD
=======
branch = 'frontier'
version = '3.0.0'
>>>>>>> 10b49743

[features]
default = ['std']
runtime-benchmarks = ['frame-benchmarking']
std = [
    'codec/std',
    'frame-support/std',
    'frame-system/std',
    'sp-core/std',
    'sp-io/std',
    'sp-std/std',
    'sp-runtime/std',
    'pallet-session/std',
    'serde'
]
try-runtime = ['frame-support/try-runtime']<|MERGE_RESOLUTION|>--- conflicted
+++ resolved
@@ -1,10 +1,6 @@
 [package]
 name = 'substrate-validator-set'
-<<<<<<< HEAD
 version = '4.0.0-dev'
-=======
-version = '3.0.0'
->>>>>>> 10b49743
 authors = ['Gautam Dhameja <quasijatt@outlook.com>']
 edition = '2018'
 license = 'Apache-2.0'
@@ -12,48 +8,23 @@
 
 [dependencies.serde]
 features = ['derive']
-<<<<<<< HEAD
 version = '1.0.126'
-=======
-version = '1.0.101'
-optional = true
->>>>>>> 10b49743
 
 [dependencies.sp-core]
 default-features = false
 git = 'https://github.com/paritytech/substrate.git'
-<<<<<<< HEAD
-=======
-branch = 'frontier'
-version = '3.0.0'
->>>>>>> 10b49743
 
 [dependencies.sp-io]
 default-features = false
 git = 'https://github.com/paritytech/substrate.git'
-<<<<<<< HEAD
-=======
-branch = 'frontier'
-version = '3.0.0'
->>>>>>> 10b49743
 
 [dependencies.sp-runtime]
 default-features = false
 git = 'https://github.com/paritytech/substrate.git'
-<<<<<<< HEAD
-=======
-branch = 'frontier'
-version = '3.0.0'
->>>>>>> 10b49743
 
 [dependencies.sp-std]
 default-features = false
 git = 'https://github.com/paritytech/substrate.git'
-<<<<<<< HEAD
-=======
-branch = 'frontier'
-version = '3.0.0'
->>>>>>> 10b49743
 
 [dependencies.codec]
 default-features = false
@@ -65,38 +36,19 @@
 default-features = false
 git = 'https://github.com/paritytech/substrate.git'
 optional = true
-<<<<<<< HEAD
-=======
-branch = 'frontier'
-version = '3.1.0'
->>>>>>> 10b49743
 
 [dependencies.frame-support]
 default-features = false
 git = 'https://github.com/paritytech/substrate.git'
-<<<<<<< HEAD
-=======
-branch = 'frontier'
-version = '3.0.0'
->>>>>>> 10b49743
 
 [dependencies.frame-system]
 default-features = false
 git = 'https://github.com/paritytech/substrate.git'
-<<<<<<< HEAD
-=======
-branch = 'frontier'
-version = '3.0.0'
->>>>>>> 10b49743
+
 
 [dependencies.pallet-session]
 default-features = false
 git = 'https://github.com/paritytech/substrate.git'
-<<<<<<< HEAD
-=======
-branch = 'frontier'
-version = '3.0.0'
->>>>>>> 10b49743
 
 [features]
 default = ['std']
