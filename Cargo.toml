[package]
name = 'substrate-validator-set'
version = '4.0.0-dev'
authors = ['Gautam Dhameja <quasijatt@outlook.com>']
edition = '2018'
license = 'Apache-2.0'
repository = 'https://github.com/gautamdhameja/substrate-validator-set'

[dev-dependencies.serde]
features = ['derive']
version = '1.0.126'

[dependencies.sp-core]
default-features = false
git = 'https://github.com/paritytech/substrate.git'
<<<<<<< HEAD
=======
tag = 'monthly-2021-10'
version = '4.0.0-dev'
>>>>>>> 0ec9330d

[dependencies.sp-io]
default-features = false
git = 'https://github.com/paritytech/substrate.git'
<<<<<<< HEAD
=======
tag = 'monthly-2021-10'
version = '4.0.0-dev'
>>>>>>> 0ec9330d

[dependencies.sp-runtime]
default-features = false
git = 'https://github.com/paritytech/substrate.git'
<<<<<<< HEAD
=======
tag = 'monthly-2021-10'
version = '4.0.0-dev'
>>>>>>> 0ec9330d

[dependencies.sp-std]
default-features = false
git = 'https://github.com/paritytech/substrate.git'
<<<<<<< HEAD
=======
tag = 'monthly-2021-10'
version = '4.0.0-dev'
>>>>>>> 0ec9330d

[dependencies.codec]
default-features = false
features = ['derive']
package = 'parity-scale-codec'
version = '2.0.0'

[dependencies.frame-benchmarking]
default-features = false
git = 'https://github.com/paritytech/substrate.git'
optional = true
<<<<<<< HEAD
=======
tag = 'monthly-2021-10'
version = '4.0.0-dev'
>>>>>>> 0ec9330d

[dependencies.frame-support]
default-features = false
git = 'https://github.com/paritytech/substrate.git'
<<<<<<< HEAD
=======
tag = 'monthly-2021-10'
version = '4.0.0-dev'
>>>>>>> 0ec9330d

[dependencies.frame-system]
default-features = false
git = 'https://github.com/paritytech/substrate.git'
<<<<<<< HEAD
=======
tag = 'monthly-2021-10'
version = '4.0.0-dev'
>>>>>>> 0ec9330d

[dependencies.pallet-session]
default-features = false
git = 'https://github.com/paritytech/substrate.git'
<<<<<<< HEAD
=======
tag = 'monthly-2021-10'
version = '4.0.0-dev'
>>>>>>> 0ec9330d

[dependencies.scale-info]
default-features = false
features = ['derive']
version = '1.0'

[features]
default = ['std']
runtime-benchmarks = ['frame-benchmarking']
std = [
    'codec/std',
    'frame-benchmarking/std',
    'frame-support/std',
    'frame-system/std',
    'scale-info/std',
    'sp-core/std',
    'sp-io/std',
    'sp-std/std',
    'sp-runtime/std',
    'pallet-session/std'
]
try-runtime = ['frame-support/try-runtime']<|MERGE_RESOLUTION|>--- conflicted
+++ resolved
@@ -13,38 +13,26 @@
 [dependencies.sp-core]
 default-features = false
 git = 'https://github.com/paritytech/substrate.git'
-<<<<<<< HEAD
-=======
 tag = 'monthly-2021-10'
 version = '4.0.0-dev'
->>>>>>> 0ec9330d
 
 [dependencies.sp-io]
 default-features = false
 git = 'https://github.com/paritytech/substrate.git'
-<<<<<<< HEAD
-=======
 tag = 'monthly-2021-10'
 version = '4.0.0-dev'
->>>>>>> 0ec9330d
 
 [dependencies.sp-runtime]
 default-features = false
 git = 'https://github.com/paritytech/substrate.git'
-<<<<<<< HEAD
-=======
 tag = 'monthly-2021-10'
 version = '4.0.0-dev'
->>>>>>> 0ec9330d
 
 [dependencies.sp-std]
 default-features = false
 git = 'https://github.com/paritytech/substrate.git'
-<<<<<<< HEAD
-=======
 tag = 'monthly-2021-10'
 version = '4.0.0-dev'
->>>>>>> 0ec9330d
 
 [dependencies.codec]
 default-features = false
@@ -56,38 +44,26 @@
 default-features = false
 git = 'https://github.com/paritytech/substrate.git'
 optional = true
-<<<<<<< HEAD
-=======
 tag = 'monthly-2021-10'
 version = '4.0.0-dev'
->>>>>>> 0ec9330d
 
 [dependencies.frame-support]
 default-features = false
 git = 'https://github.com/paritytech/substrate.git'
-<<<<<<< HEAD
-=======
 tag = 'monthly-2021-10'
 version = '4.0.0-dev'
->>>>>>> 0ec9330d
 
 [dependencies.frame-system]
 default-features = false
 git = 'https://github.com/paritytech/substrate.git'
-<<<<<<< HEAD
-=======
 tag = 'monthly-2021-10'
 version = '4.0.0-dev'
->>>>>>> 0ec9330d
 
 [dependencies.pallet-session]
 default-features = false
 git = 'https://github.com/paritytech/substrate.git'
-<<<<<<< HEAD
-=======
 tag = 'monthly-2021-10'
 version = '4.0.0-dev'
->>>>>>> 0ec9330d
 
 [dependencies.scale-info]
 default-features = false
